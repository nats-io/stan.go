--- conflicted
+++ resolved
@@ -1881,28 +1881,15 @@
 	}
 }
 
-<<<<<<< HEAD
 func TestSubscriptionPending(t *testing.T) {
 	// Run a NATS Streaming server
 	s := RunServer(clusterName)
-=======
-func TestTimeoutOnRequests(t *testing.T) {
-	ns := natsd.RunDefaultServer()
-	defer ns.Shutdown()
-
-	opts := server.GetDefaultOptions()
-	opts.ID = clusterName
-	opts.NATSServerURL = nats.DefaultURL
-	s := server.RunServerWithOpts(opts, nil)
->>>>>>> 6e620057
-	defer s.Shutdown()
-
-	sc := NewDefaultConnection(t)
-	defer sc.Close()
-
-<<<<<<< HEAD
+	defer s.Shutdown()
+
+	sc := NewDefaultConnection(t)
+	defer sc.Close()
+
 	nc := sc.NatsConn()
-	defer nc.Close()
 
 	total := 100
 	msg := []byte("0123456789")
@@ -1977,9 +1964,19 @@
 	}
 }
 
-func TestSlowAsyncSubscriber(t *testing.T) {
-	// Run a NATS Streaming server
-=======
+func TestTimeoutOnRequests(t *testing.T) {
+	ns := natsd.RunDefaultServer()
+	defer ns.Shutdown()
+
+	opts := server.GetDefaultOptions()
+	opts.ID = clusterName
+	opts.NATSServerURL = nats.DefaultURL
+	s := server.RunServerWithOpts(opts, nil)
+	defer s.Shutdown()
+
+	sc := NewDefaultConnection(t)
+	defer sc.Close()
+
 	sub1, err := sc.Subscribe("foo", func(_ *Msg) {})
 	if err != nil {
 		t.Fatalf("Unexpected error on subscribe: %v", err)
@@ -2024,17 +2021,15 @@
 	}
 }
 
-func TestSubscriberClose(t *testing.T) {
->>>>>>> 6e620057
-	s := RunServer(clusterName)
-	defer s.Shutdown()
-
-	sc := NewDefaultConnection(t)
-	defer sc.Close()
-
-<<<<<<< HEAD
+func TestSlowAsyncSubscriber(t *testing.T) {
+	// Run a NATS Streaming server
+	s := RunServer(clusterName)
+	defer s.Shutdown()
+
+	sc := NewDefaultConnection(t)
+	defer sc.Close()
+
 	nc := sc.NatsConn()
-	defer nc.Close()
 
 	bch := make(chan bool)
 
@@ -2086,7 +2081,15 @@
 	}
 	// release the sub
 	bch <- true
-=======
+}
+
+func TestSubscriberClose(t *testing.T) {
+	s := RunServer(clusterName)
+	defer s.Shutdown()
+
+	sc := NewDefaultConnection(t)
+	defer sc.Close()
+
 	// If old server, Close() is expected to fail.
 	supported := sc.(*conn).subCloseRequests != ""
 
@@ -2192,5 +2195,4 @@
 	case <-time.After(5 * time.Second):
 		stackFatalf(t, "Timeout waiting for messages")
 	}
->>>>>>> 6e620057
 }